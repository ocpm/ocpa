--- conflicted
+++ resolved
@@ -1,16 +1,14 @@
 import time
 from multiprocessing import Pool
+from multiprocessing.dummy import Pool as ThreadPool
 from random import shuffle
 
-<<<<<<< HEAD
-from ocpa.objects.log.ocel import OCEL
-=======
 import tqdm
-from multiprocessing.dummy import Pool as ThreadPool
->>>>>>> f94bc8c2
+
 import ocpa.algo.predictive_monitoring.event_based_features.extraction_functions as event_features
 import ocpa.algo.predictive_monitoring.execution_based_features.extraction_functions as execution_features
 from ocpa.algo.predictive_monitoring.obj import Feature_Storage
+from ocpa.objects.log.ocel import OCEL
 
 EVENT_BASED = "event_based"
 EXECUTION_BASED = "execution_based"
@@ -57,7 +55,6 @@
 
 
 VERSIONS = {
-<<<<<<< HEAD
     EVENT_BASED: {
         EVENT_NUM_OF_OBJECTS: event_features.number_of_objects,
         EVENT_ACTIVITY: event_features.event_activity,
@@ -80,7 +77,6 @@
         EVENT_EXECUTION_DURATION: event_features.execution_duration,
         EVENT_ELAPSED_TIME: event_features.elapsed_time,
         EVENT_REMAINING_TIME: event_features.remaining_time,
-        EVENT_DURATION: event_features.event_duration,
         EVENT_LAGGING_TIME: event_features.lagging_time,
         EVENT_POOLING_TIME: event_features.pooling_time,
         EVENT_WAITING_TIME: event_features.waiting_time,
@@ -100,83 +96,55 @@
         EXECUTION_SERVICE_TIME: execution_features.service_time,
         EXECUTION_AVG_SERVICE_TIME: execution_features.avg_service_time,
     },
-=======
-    EVENT_BASED: {EVENT_NUM_OF_OBJECTS: event_features.number_of_objects,
-                  EVENT_ACTIVITY: event_features.event_activity,
-                  EVENT_SERVICE_TIME: event_features.service_time,
-                  EVENT_IDENTITY: event_features.event_identity,
-                  EVENT_TYPE_COUNT: event_features.event_type_count,
-                  EVENT_PRECEDING_ACTIVITES: event_features.preceding_activities,
-                  EVENT_PREVIOUS_ACTIVITY_COUNT: event_features.previous_activity_count,
-                  EVENT_CURRENT_ACTIVITIES: event_features.current_activities,
-                  EVENT_AGG_PREVIOUS_CHAR_VALUES: event_features.agg_previous_char_values,
-                  EVENT_PRECEDING_CHAR_VALUES: event_features.preceding_char_values,
-                  EVENT_CHAR_VALUE: event_features.characteristic_value,
-                  EVENT_CURRENT_RESOURCE_WORKLOAD: event_features.current_resource_workload,
-                  EVENT_CURRENT_TOTAL_WORKLOAD: event_features.current_total_workload,
-                  EVENT_RESOURCE: event_features.event_resource,
-                  EVENT_CURRENT_TOTAL_OBJECT_COUNT: event_features.current_total_object_count,
-                  EVENT_PREVIOUS_OBJECT_COUNT: event_features.previous_object_count,
-                  EVENT_PREVIOUS_TYPE_COUNT: event_features.previous_type_count,
-                  EVENT_OBJECTS: event_features.event_objects,
-                  EVENT_EXECUTION_DURATION: event_features.execution_duration,
-                  EVENT_ELAPSED_TIME: event_features.elapsed_time,
-                  EVENT_REMAINING_TIME: event_features.remaining_time,
-                  EVENT_LAGGING_TIME: event_features.lagging_time,
-                  EVENT_POOLING_TIME: event_features.pooling_time,
-                  EVENT_WAITING_TIME: event_features.waiting_time,
-                  EVENT_SOJOURN_TIME: event_features.sojourn_time,
-                  EVENT_SYNCHRONIZATION_TIME: event_features.synchronization_time,
-                  EVENT_FLOW_TIME: event_features.flow_time
-
-
-                  },
-    EXECUTION_BASED: {EXECUTION_NUM_OF_EVENTS: execution_features.number_of_events,
-                      EXECUTION_NUM_OF_END_EVENTS: execution_features.number_of_ending_events,
-                      EXECUTION_THROUGHPUT: execution_features.throughput_time,
-                      EXECUTION_IDENTITY: execution_features.execution,
-                      EXECUTION_NUM_OBJECT: execution_features.number_of_objects,
-                      EXECUTION_UNIQUE_ACTIVITIES: execution_features.unique_activites,
-                      EXECUTION_NUM_OF_STARTING_EVENTS: execution_features.number_of_starting_events,
-                      EXECUTION_LAST_EVENT_TIME_BEFORE: execution_features.delta_last_event,
-                      EXECUTION_SERVICE_TIME: execution_features.service_time,
-                      EXECUTION_AVG_SERVICE_TIME: execution_features.avg_service_time
-                      }
->>>>>>> f94bc8c2
 }
 
+
 def _apply_to_process_execution(args):
-    (c_id, ocel, event_based_features, execution_based_features, event_attributes, event_object_attributes, execution_object_attributes, multi_output_features) = args
+    (
+        c_id,
+        ocel,
+        event_based_features,
+        execution_based_features,
+        event_attributes,
+        event_object_attributes,
+        execution_object_attributes,
+        multi_output_features,
+    ) = args
     case = ocel.process_executions[c_id]
     case_graph = ocel.graph.eog.subgraph(case)
     feature_graph = Feature_Storage.Feature_Graph(
-        pexec_id=c_id, graph=case_graph, ocel=ocel)
+        pexec_id=c_id, graph=case_graph, ocel=ocel
+    )
     for execution_feature in execution_based_features:
         execution_function, params = execution_feature
         feature_graph.add_attribute(
-            execution_feature, VERSIONS[EXECUTION_BASED][execution_function](case_graph, ocel, params))
+            execution_feature,
+            VERSIONS[EXECUTION_BASED][execution_function](case_graph, ocel, params),
+        )
         for (object_type, attr, fun) in execution_object_attributes:
             feature_graph.add_attribute(
-                object_type + "_" + attr + fun.__name__, fun([object_type[attr]]))
+                object_type + "_" + attr + fun.__name__, fun([object_type[attr]])
+            )
     for node in feature_graph.nodes:
         for m_event_feature in multi_output_features:
             event_function, params = m_event_feature
-            results =  VERSIONS[EVENT_BASED][event_function](node, ocel, params)
+            results = VERSIONS[EVENT_BASED][event_function](node, ocel, params)
             for res in results.keys():
-                node.add_attribute(
-                    (event_function, res), results[res])
+                node.add_attribute((event_function, res), results[res])
         for event_feature in event_based_features:
             event_function, params = event_feature
             node.add_attribute(
-                event_feature, VERSIONS[EVENT_BASED][event_function](node, ocel, params))
+                event_feature, VERSIONS[EVENT_BASED][event_function](node, ocel, params)
+            )
         for attr in event_attributes:
             node.add_attribute(attr, ocel.get_value(node.event_id, attr))
         for (object_type, attr, fun) in event_object_attributes:
             feature_graph.add_attribute(
-                object_type + "_" + attr + fun.__name__, fun([object_type[attr]]))
+                object_type + "_" + attr + fun.__name__, fun([object_type[attr]])
+            )
     return feature_graph
 
-<<<<<<< HEAD
+
 def apply(
     ocel: OCEL,
     event_based_features=[],
@@ -184,12 +152,10 @@
     event_attributes=[],
     event_object_attributes=[],
     execution_object_attributes=[],
+    workers=4,
+    multi_output_event_features=[],
 ):
     """
-=======
-def apply(ocel, event_based_features=[], execution_based_features=[], event_attributes=[], event_object_attributes=[], execution_object_attributes=[], workers = 4, multi_output_event_features = []):
-    '''
->>>>>>> f94bc8c2
     Creates a :class:`Feature Storage object <ocpa.algo.predictive_monitoring.obj.Feature_Storage>` from the object-centric
     event log considering the desired features. Features are passed as a list of Tuples, containing first the function
     to calculate the feature and second a tuple of parameter values (can be empty). The feature functions need to have
@@ -226,86 +192,37 @@
     )
     ocel.log.create_efficiency_objects()
     feature_storage = Feature_Storage(
-<<<<<<< HEAD
         event_features=event_based_features,
         execution_features=execution_based_features,
         ocel=ocel,
     )
-    object_f_time = time.time() - s_time
-    id = 0
-    subgraph_time = 0
-    execution_time = 0
-    nodes_time = 0
-    adding_time = 0
-    for case in ocel.process_executions:
-        s_time = time.time()
-        case_graph = ocel.graph.eog.subgraph(case)
-        feature_graph = Feature_Storage.Feature_Graph(
-            case_id=id, graph=case_graph, ocel=ocel
+
+    print("Applying feature extraction to process executions")
+    parameter_space = [
+        (
+            c_id,
+            ocel,
+            event_based_features,
+            execution_based_features,
+            event_attributes,
+            event_object_attributes,
+            execution_object_attributes,
+            multi_output_event_features,
         )
-        subgraph_time += time.time() - s_time
-        s_time = time.time()
-        for execution_feature in execution_based_features:
-            execution_function, params = execution_feature
-            feature_graph.add_attribute(
-                execution_feature,
-                VERSIONS[EXECUTION_BASED][execution_function](case_graph, ocel, params),
-            )
-            for object_type, attr, fun in execution_object_attributes:
-                # TODO add object frame
-                feature_graph.add_attribute(
-                    object_type + "_" + attr + fun.__name__, fun([object_type[attr]])
-                )
-        execution_time += time.time() - s_time
-        s_time = time.time()
-        for node in feature_graph.nodes:
-            for event_feature in event_based_features:
-                event_function, params = event_feature
-                node.add_attribute(
-                    event_feature,
-                    VERSIONS[EVENT_BASED][event_function](node, ocel, params),
-                )
-            for attr in event_attributes:
-                node.add_attribute(attr, ocel.get_value(node.event_id, attr))
-                # node.add_attribute(attr,ocel.log.loc[node.event_id][attr])
-            for object_type, attr, fun in event_object_attributes:
-                # TODO add object frame
-                feature_graph.add_attribute(
-                    object_type + "_" + attr + fun.__name__, fun([object_type[attr]])
-                )
-        nodes_time += time.time() - s_time
-        s_time = time.time()
-        feature_storage.add_feature_graph(feature_graph)
-        adding_time += time.time() - s_time
-        id += 1
-    del ocel.log.log["event_objects"]
-
-    # pprint_table = [
-    #     ("Execution time", execution_time),
-    #     ("Node features", nodes_time),
-    #     ("Adding features", adding_time),
-    #     ("Subgraph features", subgraph_time),
-    #     ("Preparation time", object_f_time),
-    # ]
-    # for measure, measurement in pprint_table:
-    #     print(f"    | {measure:17} | {measurement:8.5f} |")
-
-=======
-        event_features=event_based_features, execution_features=execution_based_features, ocel=ocel)
-
-    print("Applying feature extraction to process executions")
-    parameter_space = [(c_id, ocel, event_based_features, execution_based_features, event_attributes,
-                        event_object_attributes, execution_object_attributes, multi_output_event_features) for c_id in
-                       range(0, len(ocel.process_executions))]
+        for c_id in range(0, len(ocel.process_executions))
+    ]
     # Shuffle parameter space to avoid that one process gets only very long-running cases
     shuffle(parameter_space)
     chunksize, extra = divmod(len(parameter_space), workers * 16)
     if extra:
         chunksize += 1
     with Pool(workers) as pool:
-        for f_g in tqdm.tqdm(pool.imap_unordered(_apply_to_process_execution, parameter_space, chunksize=chunksize),
-                             total=len(parameter_space)):
+        for f_g in tqdm.tqdm(
+            pool.imap_unordered(
+                _apply_to_process_execution, parameter_space, chunksize=chunksize
+            ),
+            total=len(parameter_space),
+        ):
             feature_storage.add_feature_graph(f_g)
     del ocel.log.log["event_objects"]
->>>>>>> f94bc8c2
     return feature_storage