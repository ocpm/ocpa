--- conflicted
+++ resolved
@@ -1,11 +1,6 @@
 import time
-<<<<<<< HEAD
-from multiprocessing import Pool
 from multiprocessing.dummy import Pool as ThreadPool
-from random import shuffle
-
-=======
->>>>>>> 5fe053ea
+
 import tqdm
 
 import ocpa.algo.predictive_monitoring.event_based_features.extraction_functions as event_features
@@ -195,40 +190,6 @@
     )
     ocel.log.create_efficiency_objects()
     feature_storage = Feature_Storage(
-<<<<<<< HEAD
-        event_features=event_based_features,
-        execution_features=execution_based_features,
-        ocel=ocel,
-    )
-
-    print("Applying feature extraction to process executions")
-    parameter_space = [
-        (
-            c_id,
-            ocel,
-            event_based_features,
-            execution_based_features,
-            event_attributes,
-            event_object_attributes,
-            execution_object_attributes,
-            multi_output_event_features,
-        )
-        for c_id in range(0, len(ocel.process_executions))
-    ]
-    # Shuffle parameter space to avoid that one process gets only very long-running cases
-    shuffle(parameter_space)
-    chunksize, extra = divmod(len(parameter_space), workers * 16)
-    if extra:
-        chunksize += 1
-    with Pool(workers) as pool:
-        for f_g in tqdm.tqdm(
-            pool.imap_unordered(
-                _apply_to_process_execution, parameter_space, chunksize=chunksize
-            ),
-            total=len(parameter_space),
-        ):
-            feature_storage.add_feature_graph(f_g)
-=======
         event_features=event_based_features, execution_features=execution_based_features, ocel=ocel)
     pool = ThreadPool(workers)
     parameter_space = [(c_id,ocel,event_based_features, execution_based_features, event_attributes, event_object_attributes, execution_object_attributes, multi_output_event_features ) for c_id in range(0,len(ocel.process_executions))]
@@ -236,6 +197,5 @@
     results = list(tqdm.tqdm(pool.imap(_apply_to_process_execution, parameter_space), total=len(parameter_space)))
     for f_g in results:
         feature_storage.add_feature_graph(f_g)
->>>>>>> 5fe053ea
     del ocel.log.log["event_objects"]
     return feature_storage