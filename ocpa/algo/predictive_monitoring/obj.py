from warnings import warn
import random
import pandas as pd
from sklearn.preprocessing import StandardScaler
from ocpa.objects.log.ocel import OCEL


class Feature_Storage:
    """
    The Feature Storage class stores features extracted for an object-centric event log. It stores it in form of feature
    graphs: Each feature graph contains the features for a process execution in form of labeled nodes and graph properties.
    Furthermore, the class provides the possibility to create a training/testing split on the basis of the graphs.
    """

    class Feature_Graph:
        class Node:
            def __init__(self, event_id, objects):
                """Initializes a Node object"""
                self._event = event_id
                self._attributes = {}
                self._objects = objects

            def add_attribute(self, key, value) -> None:
                self._attributes[key] = value

            def _get_attributes(self):
                return self._attributes

            def _get_objects(self):
                return self._objects

            def _get_event_id(self):
                return self._event

            event_id = property(_get_event_id)
            attributes = property(_get_attributes)
            objects = property(_get_objects)

        class Edge:
            def __init__(self, source, target, objects):
                """Initializes an Edge object"""
                self._source = source
                self._target = target
                self._objects = objects
                self._attributes = {}

            def add_attribute(self, key, value) -> None:
                self._attributes[key] = value

            def _get_source(self):
                return self._source

            def _get_target(self):
                return self._target

            def _get_objects(self):
                return self._objects

            def _get_attributes(self):
                return self._attributes

            attributes = property(_get_attributes)
            source = property(_get_source)
            target = property(_get_target)
            objects = property(_get_objects)

        def __init__(self, case_id, graph, ocel: OCEL):
            """Initializes a Feature_Graph object"""
            self._case_id = case_id
            self._nodes = [
                Feature_Storage.Feature_Graph.Node(
                    e_id, ocel.get_value(e_id, "event_objects")
                )
                for e_id in graph.nodes
            ]
            self._node_mapping = {node.event_id: node for node in self._nodes}
            self._objects = {
                (source, target): set(
                    ocel.get_value(source, "event_objects")
                ).intersection(set(ocel.get_value(target, "event_objects")))
                for source, target in graph.edges
            }
            self._edges = [
                Feature_Storage.Feature_Graph.Edge(
                    source, target, objects=self._objects[(source, target)]
                )
                for source, target in graph.edges
            ]
            self._edge_mapping = {
                (edge.source, edge.target): edge for edge in self._edges
            }
            self._attributes = {}

        def _get_nodes(self) -> list[Node]:
            return self._nodes

        def _get_edges(self) -> list[Edge]:
            return self._edges

        def _get_objects(self) -> dict[tuple, set]:
            return self._objects

        def _get_attributes(self) -> dict:
            return self._attributes

        def _get_size(self) -> int:
            return len(self._get_nodes())

        def replace_edges(self, edges) -> None:
            self._edges = [
                Feature_Storage.Feature_Graph.Edge(
                    source.event_id, target.event_id, objects=[]
                )
                for source, target in edges
            ]

        def get_node_from_event_id(self, event_id):
            return self._node_mapping[event_id]

        def get_edge_from_event_ids(self, source, target):
            return self._edge_mapping[(source, target)]

        def add_attribute(self, key, value):
            self._attributes[key] = value

        nodes: list[Node] = property(_get_nodes)
        edges: list[Edge] = property(_get_edges)
        objects: dict[tuple, set] = property(_get_objects)
        attributes: dict = property(_get_attributes)
        size: int = property(_get_size)

    def __init__(
        self,
        event_features: list,
        execution_features: list,
        ocel: OCEL = None,
    ):
        """Initializes a Feature_Storage object"""
        self._event_features = event_features
        self._edge_features = []
        self._case_features = execution_features
        self._feature_graphs: list[self.Feature_Graph] = []
        self._scaler = None
        self._scaling_exempt_features = []
<<<<<<< HEAD
        self._train_indices = None
        self._validation_indices = None
        self._test_indices = None
=======
        # self._graph_indices: list[int] = None
        self._train_indices: list[int] = None
        self._validation_indices: list[int] = None
        self._test_indices: list[int] = None
>>>>>>> 863deac5

    def _get_event_features(self):
        return self._event_features

    def _set_event_features(self, event_features):
        self._event_features = event_features

    def _get_execution_features(self):
        return self._case_features

    def _set_execution_features(self, execution_features):
        self._case_features = execution_features

    def _get_feature_graphs(self):
        return self._feature_graphs

    def _set_feature_graphs(self, feature_graphs):
        self._feature_graphs = feature_graphs

    def add_feature_graph(self, feature_graph):
        self.feature_graphs += [feature_graph]

    def _get_scaler(self):
        return self._scaler

    def _set_scaler(self, scaler):
        self._scaler = scaler

    def _get_train_indices(self) -> list[int]:
        return self._train_indices

    def _set_train_indices(self, new_train_indices: list[int]) -> None:
        self._train_indices = new_train_indices

    def _get_validation_indices(self) -> list[int]:
        return self._validation_indices

    def _set_validation_indices(self, validation_indices):
        self._validation_indices = validation_indices

    def _get_test_indices(self) -> list[int]:
        return self._test_indices

    def _set_test_indices(self, test_indices):
        self._test_indices = test_indices

    def _get_scaling_exempt_features(self):
        return self._scaling_exempt_features

    def _set_scaling_exempt_features(self, scaling_exempt_features):
        self._scaling_exempt_features = scaling_exempt_features

    event_features = property(_get_event_features, _set_event_features)
    execution_features = property(_get_execution_features, _set_execution_features)
    feature_graphs = property(_get_feature_graphs, _set_feature_graphs)
    scaler = property(_get_scaler, _set_scaler)
    train_indices: list[int] = property(_get_train_indices, _set_train_indices)
    validation_indices: list[int] = property(
        _get_validation_indices, _set_validation_indices
    )
    test_indices: list[int] = property(_get_test_indices, _set_test_indices)
    scaling_exempt_features = property(
        _get_scaling_exempt_features, _set_scaling_exempt_features
    )

    def _event_id_table(self, feature_graphs: list[Feature_Graph]) -> pd.DataFrame:
        features = self.event_features
        df = pd.DataFrame(columns=["event_id"] + [features])
        dict_list = []
        for g in feature_graphs:
            for node in g.nodes:
                dict_list.append({**{"event_id": node.event_id}, **node.attributes})
                # print(node.attributes)
        df = pd.DataFrame(dict_list)
        return df

    def _create_mapper(self, table: pd.DataFrame) -> dict:
        arr = table.to_numpy()
        column_mapping = {k: v for v, k in enumerate(list(table.columns.values))}
        mapper = dict()
        for row in arr:
            e_id = row[column_mapping["event_id"]]
            mapper[e_id] = {
                k: row[column_mapping[k]]
                for k in column_mapping.keys()
                if k != "event_id"
            }
        return mapper

    def __map_graph_values(self, mapper, graphs: Feature_Graph) -> None:
        """
        Private method (impure) that sets graph features to scaled values.

        It changes the node attribute values of the graphs passed
        Therefore, its impure/in_place.
        """
        for g in graphs:
            for node in g.nodes:
                for att in node.attributes.keys():
                    node.attributes[att] = mapper[node.event_id][att]

    def __normalize_feature_graphs(
        self, graphs: list[Feature_Graph], initialized_scaler, train: bool
    ) -> None:
        """
        Private method (impure) that, given a list of graphs and an initialized scaler object,
        normalizes the given graphs in an impure fashion (in_place).

        :param train: Mandatory. To prevent data leakage by using information from train set to
         normalize the validation or test set.
        :type train: bool

        Therefore, please do not use this from outside the class.
        """
        table = self._event_id_table(graphs)
        if train:
            table[self.event_features] = initialized_scaler.fit_transform(
                X=table[self.event_features]
            )
        else:
            table[self.event_features] = initialized_scaler.transform(
                X=table[self.event_features]
            )
        # Update graphs' feature values
        mapper = self._create_mapper(table)  # for efficiency
        self.__map_graph_values(mapper, graphs)

    def extract_normalized_train_test_split(
        self,
        test_size: float,
        validation_size: float = 0,
        scaler=StandardScaler,
        scaling_exempt_features: list[tuple] = [],
        state: int = None,
    ) -> None:
        """
        Splits and normalizes the feature storage. Each split is normalized according to it's member, i.e., the testing
        set is not normalized with information of the training set. The splitting information is stored in form of
        index lists as properties of the feature storage object.
        :param test_size: Between 0 and 1, indicates the share of the data that should go to the test set.
        :type test_size: float

        :param validation_size: Between 0 and 1, indicates the share of the data (percentage points) that should go
        to the validation set. It takes this from the training set size.
        :type validation_size: float

        :param scaler: Scaler from Scikit-learn (uses .fit_transform() and .transform())
        :type Mixin from Scikit-learn: :class:`Some mixin based on: (OneToOneFeatureMixin, TransformerMixin, BaseEstimator)`

        :param scaling_exempt_features: The names of features that will be excluded form normalization. If passed,
        the these variables will be excluded from normalization. A common use case would be the target variable.
        :type state: list[tuple]

        :param state: Random state of the splitting. Can be used to reproduce splits.
        :type state: int
        """
        # Set train/val/test indices
        train_size = 1 - validation_size - test_size
        if validation_size >= train_size:
            raise ValueError(
                f"validation_size ({validation_size}) must be smaller than train_size (= 1-test_size = {train_size})"
            )
        graph_indices = list(range(0, len(self.feature_graphs)))
        random.Random(state).shuffle(graph_indices)
        ################################################
        ##       VISUALIZATION OF THE SPLITTING       ##
        ##  @@@@@@@@@@@@@@@@@@ $$$$$$$$ &&&&&&&&&&&&  ##
        ##        train          val        test      ##
        ##         50%           20%        30%       ##
        ##                    |        |              ##
        ##                    v        v              ##
        ##             train_spl_idx  val_spl_idx     ##
        ################################################
        train_split_idx = int(train_size * len(graph_indices))
        val_split_idx = int((train_size + validation_size) * len(graph_indices))
        self._set_train_indices(graph_indices[:train_split_idx])
        self._set_validation_indices(graph_indices[train_split_idx:val_split_idx])
        self._set_test_indices(graph_indices[val_split_idx:])

        # Get train/val/test graphs
        train_graphs, val_graphs, test_graphs = (
            [self.feature_graphs[i] for i in self._train_indices],
            [self.feature_graphs[i] for i in self._validation_indices],
            [self.feature_graphs[i] for i in self._test_indices],
        )

        # Prepare for normalization (ensure scaling_exempt_features are excluded)
        if scaling_exempt_features:
            for feature in scaling_exempt_features:
                # remove scaling_exempt_features s.t. they'll be excluded from normalization
                try:
                    self.event_features.remove(feature)
                except:
                    warning_msg = f"{feature} in 'scaling_exempt_features' cannot be found in 'self.event_features'."
                    warn(warning_msg)
            self._set_scaling_exempt_features(scaling_exempt_features)
        scaler = scaler()  # initialize scaler object

        # Normalize training, validation, and testing set
        self.__normalize_feature_graphs(train_graphs, scaler, train=True)
        if validation_size:
            self.__normalize_feature_graphs(val_graphs, scaler, train=False)
        self.__normalize_feature_graphs(test_graphs, scaler, train=False)

        # Store normalization information for reproducibility
        # self._set_scaler(scaler)
        self.scaler = scaler<|MERGE_RESOLUTION|>--- conflicted
+++ resolved
@@ -142,16 +142,9 @@
         self._feature_graphs: list[self.Feature_Graph] = []
         self._scaler = None
         self._scaling_exempt_features = []
-<<<<<<< HEAD
-        self._train_indices = None
-        self._validation_indices = None
-        self._test_indices = None
-=======
-        # self._graph_indices: list[int] = None
         self._train_indices: list[int] = None
         self._validation_indices: list[int] = None
         self._test_indices: list[int] = None
->>>>>>> 863deac5
 
     def _get_event_features(self):
         return self._event_features
