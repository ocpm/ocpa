--- conflicted
+++ resolved
@@ -2,11 +2,7 @@
 import networkx as nx
 
 
-<<<<<<< HEAD
-def eog_from_log(table_log: Table):
-=======
 def eog_from_log(table_log: Table) -> nx.DiGraph:
->>>>>>> 2d38e246
     ocel = table_log.log.copy()
     eog = nx.DiGraph()
     eog.add_nodes_from(ocel["event_id"].to_list())
